# @file purpose: Serializes enhanced DOM trees to string format for LLM consumption


from browser_use.dom.serializer.clickable_elements import ClickableElementDetector
from browser_use.dom.utils import cap_text_length
from browser_use.dom.views import (
	DOMRect,
	DOMSelectorMap,
	EnhancedDOMTreeNode,
	NodeType,
	PropagatingBounds,
	SerializedDOMState,
	SimplifiedNode,
)

DISABLED_ELEMENTS = {'style', 'script', 'head', 'meta', 'link', 'title'}


class DOMTreeSerializer:
	"""Serializes enhanced DOM trees to string format."""

	# Configuration - elements that propagate bounds to their children
	PROPAGATING_ELEMENTS = [
		{'tag': 'a', 'role': None},  # Any <a> tag
		{'tag': 'button', 'role': None},  # Any <button> tag
		{'tag': 'div', 'role': 'button'},  # <div role="button">
		{'tag': 'div', 'role': 'combobox'},  # <div role="combobox"> - dropdowns/selects
		{'tag': 'span', 'role': 'button'},  # <span role="button">
		{'tag': 'span', 'role': 'combobox'},  # <span role="combobox">
		{'tag': 'input', 'role': 'combobox'},  # <input role="combobox"> - autocomplete inputs
		{'tag': 'input', 'role': 'combobox'},  # <input type="text"> - text inputs with suggestions
		# {'tag': 'div', 'role': 'link'},     # <div role="link">
		# {'tag': 'span', 'role': 'link'},    # <span role="link">
	]
	DEFAULT_CONTAINMENT_THRESHOLD = 0.99  # 99% containment by default

	def __init__(
		self,
		root_node: EnhancedDOMTreeNode,
		previous_cached_state: SerializedDOMState | None = None,
		enable_bbox_filtering: bool = True,
		containment_threshold: float | None = None,
	):
		self.root_node = root_node
		self._interactive_counter = 1
		self._selector_map: DOMSelectorMap = {}
		self._previous_cached_selector_map = previous_cached_state.selector_map if previous_cached_state else None
		# Add timing tracking
		self.timing_info: dict[str, float] = {}
		# Cache for clickable element detection to avoid redundant calls
		self._clickable_cache: dict[int, bool] = {}
		# Bounding box filtering configuration
		self.enable_bbox_filtering = enable_bbox_filtering
		self.containment_threshold = containment_threshold or self.DEFAULT_CONTAINMENT_THRESHOLD

	def serialize_accessible_elements(self) -> tuple[SerializedDOMState, dict[str, float]]:
		import time

		start_total = time.time()

		# Reset state
		self._interactive_counter = 1
		self._selector_map = {}
		self._semantic_groups = []
		self._clickable_cache = {}  # Clear cache for new serialization

		# Step 1: Create simplified tree (includes clickable element detection)
		start_step1 = time.time()
		simplified_tree = self._create_simplified_tree(self.root_node)
		end_step1 = time.time()
		self.timing_info['create_simplified_tree'] = end_step1 - start_step1

		# Step 2: Optimize tree (remove unnecessary parents)
		start_step2 = time.time()
		optimized_tree = self._optimize_tree(simplified_tree)
		end_step2 = time.time()
		self.timing_info['optimize_tree'] = end_step2 - start_step2

		# # Step 3: Detect and group semantic elements
		# if optimized_tree:
		#   self._detect_semantic_groups(optimized_tree)

		# Step 3: Apply bounding box filtering (NEW)
		if self.enable_bbox_filtering and optimized_tree:
			start_step3 = time.time()
			filtered_tree = self._apply_bounding_box_filtering(optimized_tree)
			end_step3 = time.time()
			self.timing_info['bbox_filtering'] = end_step3 - start_step3
		else:
			filtered_tree = optimized_tree

		# Step 4: Assign interactive indices to clickable elements
		start_step4 = time.time()
		self._assign_interactive_indices_and_mark_new_nodes(filtered_tree)
		end_step4 = time.time()
		self.timing_info['assign_interactive_indices'] = end_step4 - start_step4

		end_total = time.time()
		self.timing_info['serialize_accessible_elements_total'] = end_total - start_total

		return SerializedDOMState(_root=filtered_tree, selector_map=self._selector_map), self.timing_info

	def _is_interactive_cached(self, node: EnhancedDOMTreeNode) -> bool:
		"""Cached version of clickable element detection to avoid redundant calls."""
		if node.node_id not in self._clickable_cache:
			import time

			start_time = time.time()
			result = ClickableElementDetector.is_interactive(node)
			end_time = time.time()

			if 'clickable_detection_time' not in self.timing_info:
				self.timing_info['clickable_detection_time'] = 0
			self.timing_info['clickable_detection_time'] += end_time - start_time

			self._clickable_cache[node.node_id] = result

		return self._clickable_cache[node.node_id]

	def _create_simplified_tree(self, node: EnhancedDOMTreeNode) -> SimplifiedNode | None:
		"""Step 1: Create a simplified tree with enhanced element detection."""

		if node.node_type == NodeType.DOCUMENT_NODE:
			# for all cldren including shadow roots
			for child in node.children_and_shadow_roots:
				simplified_child = self._create_simplified_tree(child)
				if simplified_child:
					return simplified_child

			return None

		if node.node_type == NodeType.DOCUMENT_FRAGMENT_NODE:
			# Super simple pass-through for shadow DOM elements
			simplified = SimplifiedNode(original_node=node, children=[])
			for child in node.children_and_shadow_roots:
				simplified_child = self._create_simplified_tree(child)
				if simplified_child:
					simplified.children.append(simplified_child)
			return simplified

		elif node.node_type == NodeType.ELEMENT_NODE:
			# Skip non-content elements
			if node.node_name.lower() in DISABLED_ELEMENTS:
				return None

			if node.node_name == 'IFRAME':
				if node.content_document:
					simplified = SimplifiedNode(original_node=node, children=[])
					for child in node.content_document.children:
						simplified_child = self._create_simplified_tree(child)
						if simplified_child:
							simplified.children.append(simplified_child)
					return simplified

			# Use enhanced scoring for inclusion decision
			is_interactive = self._is_interactive_cached(node)

			is_visible = node.snapshot_node and node.is_visible
			is_scrollable = node.is_scrollable

			# Include if interactive (regardless of visibility), or scrollable, or has children to process
			should_include = (is_interactive and is_visible) or is_scrollable or node.children_and_shadow_roots

			if should_include:
				simplified = SimplifiedNode(original_node=node, children=[])
				# simplified._analysis = analysis  # Store analysis for grouping

				# Process children
				for child in node.children_and_shadow_roots:
					simplified_child = self._create_simplified_tree(child)
					if simplified_child:
						simplified.children.append(simplified_child)

				# Return if meaningful or has meaningful children
				if (is_interactive and is_visible) or is_scrollable or simplified.children:
					return simplified

		elif node.node_type == NodeType.TEXT_NODE:
			# Include meaningful text nodes
			is_visible = node.snapshot_node and node.is_visible
			if is_visible and node.node_value and node.node_value.strip() and len(node.node_value.strip()) > 1:
				return SimplifiedNode(original_node=node, children=[])

		return None

	def _optimize_tree(self, node: SimplifiedNode | None) -> SimplifiedNode | None:
		"""Step 2: Optimize tree structure."""
		if not node:
			return None

		# Process children
		optimized_children = []
		for child in node.children:
			optimized_child = self._optimize_tree(child)
			if optimized_child:
				optimized_children.append(optimized_child)

		node.children = optimized_children

		# Keep meaningful nodes
		is_interactive_opt = self._is_interactive_cached(node.original_node)
		is_visible = node.original_node.snapshot_node and node.original_node.is_visible

		if (
			(is_interactive_opt and is_visible)  # Only keep interactive nodes that are visible
			or node.original_node.is_scrollable
			or node.original_node.node_type == NodeType.TEXT_NODE
			or node.children
		):
			return node

		return None

	def _collect_interactive_elements(self, node: SimplifiedNode, elements: list[SimplifiedNode]) -> None:
		"""Recursively collect interactive elements that are visible and have size."""
		is_interactive = self._is_interactive_cached(node.original_node)
		is_visible = node.original_node.snapshot_node and node.original_node.is_visible
		has_size = ClickableElementDetector._has_visible_size(node.original_node)

		# Only collect elements that are interactive, visible, AND have size
		if is_interactive and is_visible and has_size:
			elements.append(node)

		for child in node.children:
			self._collect_interactive_elements(child, elements)

	def _assign_interactive_indices_and_mark_new_nodes(self, node: SimplifiedNode | None) -> None:
		"""Assign interactive indices to clickable elements that are visible and have size."""
		if not node:
			return

		# Skip assigning index to excluded nodes
		if not (hasattr(node, 'excluded_by_parent') and node.excluded_by_parent):
			# Assign index to clickable elements that are visible and have size
			is_interactive_assign = self._is_interactive_cached(node.original_node)
			is_visible = node.original_node.snapshot_node and node.original_node.is_visible
			has_size = ClickableElementDetector._has_visible_size(node.original_node)

			# Only add to selector map if element is interactive, visible, AND has size
			if is_interactive_assign and is_visible and has_size:
				node.interactive_index = self._interactive_counter
				node.original_node.element_index = self._interactive_counter
				self._selector_map[self._interactive_counter] = node.original_node
				self._interactive_counter += 1

				# Check if node is new
				if self._previous_cached_selector_map:
					previous_backend_node_ids = {node.backend_node_id for node in self._previous_cached_selector_map.values()}
					if node.original_node.backend_node_id not in previous_backend_node_ids:
						node.is_new = True

		# Process children
		for child in node.children:
			self._assign_interactive_indices_and_mark_new_nodes(child)

	def _apply_bounding_box_filtering(self, node: SimplifiedNode | None) -> SimplifiedNode | None:
		"""Filter children contained within propagating parent bounds."""
		if not node:
			return None

		# Start with no active bounds
		self._filter_tree_recursive(node, active_bounds=None, depth=0)

		# Log statistics
		excluded_count = self._count_excluded_nodes(node)
		if excluded_count > 0:
			import logging

			logging.debug(f'BBox filtering excluded {excluded_count} nodes')

		return node

	def _filter_tree_recursive(self, node: SimplifiedNode, active_bounds: PropagatingBounds | None = None, depth: int = 0):
		"""
		Recursively filter tree with bounding box propagation.
		Bounds propagate to ALL descendants until overridden.
		"""

		# Check if this node should be excluded by active bounds
		if active_bounds and self._should_exclude_child(node, active_bounds):
			node.excluded_by_parent = True
			# Important: Still check if this node starts NEW propagation

		# Check if this node starts new propagation (even if excluded!)
		new_bounds = None
		tag = node.original_node.tag_name.lower()
<<<<<<< HEAD
		
		# Check if this element should propagate bounds (includes both patterns and ax properties)
		if self._is_propagating_element(node.original_node):
			# This node propagates bounds to ALL its descendants
=======

		# Check if this element should propagate bounds (includes both patterns and ax properties)
		if self._is_propagating_element(node.original_node):  # This node propagates bounds to ALL its descendants
>>>>>>> 78134209
			if node.original_node.snapshot_node and node.original_node.snapshot_node.bounds:
				new_bounds = PropagatingBounds(
					tag=tag,
					bounds=node.original_node.snapshot_node.bounds,
					node_id=node.original_node.node_id,
					depth=depth,
				)

		# Propagate to ALL children
		# Use new_bounds if this node starts propagation, otherwise continue with active_bounds
		propagate_bounds = new_bounds if new_bounds else active_bounds

		for child in node.children:
			self._filter_tree_recursive(child, propagate_bounds, depth + 1)

	def _should_exclude_child(self, node: SimplifiedNode, active_bounds: PropagatingBounds) -> bool:
		"""
		Determine if child should be excluded based on propagating bounds.
		"""

		# Never exclude text nodes - we always want to preserve text content
		if node.original_node.node_type == NodeType.TEXT_NODE:
			return False

		# Get child bounds
		if not node.original_node.snapshot_node or not node.original_node.snapshot_node.bounds:
			return False  # No bounds = can't determine containment

		child_bounds = node.original_node.snapshot_node.bounds

		# Check containment with configured threshold
		if not self._is_contained(child_bounds, active_bounds.bounds, self.containment_threshold):
			return False  # Not sufficiently contained

		# EXCEPTION RULES - Keep these even if contained:

		child_tag = node.original_node.tag_name.lower()

		# 1. Never exclude form elements (they need individual interaction)
		if child_tag in ['input', 'select', 'textarea', 'label']:
			return False

		# 2. Keep if has event handlers or interactive attributes
<<<<<<< HEAD
		if ClickableElementDetector._check_accessibility_properties(node.original_node) or ClickableElementDetector._has_event_handlers_or_interactive_attributes(node.original_node):
=======
		if ClickableElementDetector._check_accessibility_properties(
			node.original_node
		) or ClickableElementDetector._has_event_handlers_or_interactive_attributes(node.original_node):
>>>>>>> 78134209
			return False

		# 3. Keep if has aria-label suggesting it's independently interactive
		if node.original_node.attributes:
			aria_label = node.original_node.attributes.get('aria-label')
			if aria_label and aria_label.strip():
				# Has meaningful aria-label, likely interactive
				return False

		# 4. Keep if has role suggesting interactivity
		if node.original_node.attributes:
			role = node.original_node.attributes.get('role')
			if role in ['button', 'link', 'checkbox', 'radio', 'tab', 'menuitem']:
				return False

		# Default: exclude this child
		return True

	def _is_contained(self, child: DOMRect, parent: DOMRect, threshold: float) -> bool:
		"""
		Check if child is contained within parent bounds.

		Args:
			threshold: Percentage (0.0-1.0) of child that must be within parent
		"""
		# Calculate intersection
		x_overlap = max(0, min(child.x + child.width, parent.x + parent.width) - max(child.x, parent.x))
		y_overlap = max(0, min(child.y + child.height, parent.y + parent.height) - max(child.y, parent.y))

		intersection_area = x_overlap * y_overlap
		child_area = child.width * child.height

		if child_area == 0:
			return False  # Zero-area element

		containment_ratio = intersection_area / child_area
		return containment_ratio >= threshold

	def _count_excluded_nodes(self, node: SimplifiedNode, count: int = 0) -> int:
		"""Count how many nodes were excluded (for debugging)."""
		if hasattr(node, 'excluded_by_parent') and node.excluded_by_parent:
			count += 1
		for child in node.children:
			count = self._count_excluded_nodes(child, count)
		return count

	def _is_propagating_element(self, node: EnhancedDOMTreeNode) -> bool:
		"""
		Check if an element should propagate bounds to its children.
		This includes predefined patterns, interactive accessibility properties, and pointer cursor.
		"""
		# Check if has interactive accessibility properties
		if ClickableElementDetector._check_accessibility_properties(node):
			return True
<<<<<<< HEAD
		
		# Check if has pointer cursor (elements with pointer cursor should propagate to avoid duplicate clicks)
		if ClickableElementDetector._has_interactive_cursor(node):
			return True
		
=======

		# Check if has pointer cursor (elements with pointer cursor should propagate to avoid duplicate clicks)
		if ClickableElementDetector._has_interactive_cursor(node):
			return True

>>>>>>> 78134209
		# Check predefined propagating element patterns
		tag = node.tag_name.lower()
		role = node.attributes.get('role') if node.attributes else None
		attributes = {'tag': tag, 'role': role}
<<<<<<< HEAD
		
=======

>>>>>>> 78134209
		keys_to_check = ['tag', 'role']
		for pattern in self.PROPAGATING_ELEMENTS:
			# Check if the element satisfies the pattern
			check = [pattern.get(key) is None or pattern.get(key) == attributes.get(key) for key in keys_to_check]
			if all(check):
				return True

		return False

	@staticmethod
	def serialize_tree(node: SimplifiedNode | None, include_attributes: list[str], depth: int = 0) -> str:
		"""Serialize the optimized tree to string format."""
		if not node:
			return ''

		# Skip rendering excluded nodes, but process their children
		if hasattr(node, 'excluded_by_parent') and node.excluded_by_parent:
			formatted_text = []
			for child in node.children:
				child_text = DOMTreeSerializer.serialize_tree(child, include_attributes, depth)
				if child_text:
					formatted_text.append(child_text)
			return '\n'.join(formatted_text)

		formatted_text = []
		depth_str = depth * '\t'
		next_depth = depth

		if node.original_node.node_type == NodeType.ELEMENT_NODE:
			# Skip displaying nodes marked as should_display=False
			if not node.should_display:
				for child in node.children:
					child_text = DOMTreeSerializer.serialize_tree(child, include_attributes, depth)
					if child_text:
						formatted_text.append(child_text)
				return '\n'.join(formatted_text)

			# Add element with interactive_index if clickable, scrollable, or iframe
<<<<<<< HEAD
			is_any_scrollable = node.original_node.is_scrollable
=======
			is_any_scrollable = node.original_node.is_actually_scrollable or node.original_node.is_scrollable
			should_show_scroll = node.original_node.should_show_scroll_info
>>>>>>> 78134209
			if node.interactive_index is not None or is_any_scrollable or node.original_node.tag_name.upper() == 'IFRAME':
				next_depth += 1

				# Build attributes string
				attributes_html_str = DOMTreeSerializer._build_attributes_string(node.original_node, include_attributes, '')

				# Build the line
				if should_show_scroll and node.interactive_index is None:
					# Scrollable container but not clickable
					line = f'{depth_str}|SCROLL|<{node.original_node.tag_name}'
				elif node.interactive_index is not None:
					# Clickable (and possibly scrollable)
					new_prefix = '*' if node.is_new else ''
					scroll_prefix = '|SCROLL+' if should_show_scroll else '['
					line = f'{depth_str}{new_prefix}{scroll_prefix}{node.interactive_index}]<{node.original_node.tag_name}'
				elif node.original_node.tag_name.upper() == 'IFRAME':
					# Iframe element (not interactive)
					line = f'{depth_str}|IFRAME|<{node.original_node.tag_name}'
				else:
					line = f'{depth_str}<{node.original_node.tag_name}'

				if attributes_html_str:
					line += f' {attributes_html_str}'

				line += ' />'

<<<<<<< HEAD
=======
				# Add scroll information only when we should show it
				if should_show_scroll:
					scroll_info_text = node.original_node.get_scroll_info_text()
					if scroll_info_text:
						line += f' ({scroll_info_text})'

>>>>>>> 78134209
				formatted_text.append(line)

		elif node.original_node.node_type == NodeType.TEXT_NODE:
			# Include visible text
			is_visible = node.original_node.snapshot_node and node.original_node.is_visible
			if (
				is_visible
				and node.original_node.node_value
				and node.original_node.node_value.strip()
				and len(node.original_node.node_value.strip()) > 1
			):
				clean_text = node.original_node.node_value.strip()
				formatted_text.append(f'{depth_str}{clean_text}')

		# Process children
		for child in node.children:
			child_text = DOMTreeSerializer.serialize_tree(child, include_attributes, next_depth)
			if child_text:
				formatted_text.append(child_text)

		return '\n'.join(formatted_text)

	@staticmethod
	def _build_attributes_string(node: EnhancedDOMTreeNode, include_attributes: list[str], text: str) -> str:
		"""Build the attributes string for an element."""
		attributes_to_include = {}

		# Include HTML attributes
		if node.attributes:
			attributes_to_include.update(
				{
					key: str(value).strip()
					for key, value in node.attributes.items()
					if key in include_attributes and str(value).strip() != ''
				}
			)

		# Include accessibility properties
		if node.ax_node and node.ax_node.properties:
			for prop in node.ax_node.properties:
				try:
					if prop.name in include_attributes and prop.value is not None:
						# Convert boolean to lowercase string, keep others as-is
						if isinstance(prop.value, bool):
							attributes_to_include[prop.name] = str(prop.value).lower()
						else:
							prop_value_str = str(prop.value).strip()
							if prop_value_str:
								attributes_to_include[prop.name] = prop_value_str
				except (AttributeError, ValueError):
					continue

		if not attributes_to_include:
			return ''

		# Remove duplicate values
		ordered_keys = [key for key in include_attributes if key in attributes_to_include]

		if len(ordered_keys) > 1:
			keys_to_remove = set()
			seen_values = {}

			for key in ordered_keys:
				value = attributes_to_include[key]
				if len(value) > 5:
					if value in seen_values:
						keys_to_remove.add(key)
					else:
						seen_values[value] = key

			for key in keys_to_remove:
				del attributes_to_include[key]

		# Remove attributes that duplicate accessibility data
		role = node.ax_node.role if node.ax_node else None
		if role and node.node_name == role:
			attributes_to_include.pop('role', None)

		attrs_to_remove_if_text_matches = ['aria-label', 'placeholder', 'title']
		for attr in attrs_to_remove_if_text_matches:
			if attributes_to_include.get(attr) and attributes_to_include.get(attr, '').strip().lower() == text.strip().lower():
				del attributes_to_include[attr]

		if attributes_to_include:
			return ' '.join(f'{key}={cap_text_length(value, 100)}' for key, value in attributes_to_include.items())

		return ''<|MERGE_RESOLUTION|>--- conflicted
+++ resolved
@@ -284,16 +284,9 @@
 		# Check if this node starts new propagation (even if excluded!)
 		new_bounds = None
 		tag = node.original_node.tag_name.lower()
-<<<<<<< HEAD
-		
-		# Check if this element should propagate bounds (includes both patterns and ax properties)
-		if self._is_propagating_element(node.original_node):
-			# This node propagates bounds to ALL its descendants
-=======
 
 		# Check if this element should propagate bounds (includes both patterns and ax properties)
 		if self._is_propagating_element(node.original_node):  # This node propagates bounds to ALL its descendants
->>>>>>> 78134209
 			if node.original_node.snapshot_node and node.original_node.snapshot_node.bounds:
 				new_bounds = PropagatingBounds(
 					tag=tag,
@@ -337,13 +330,9 @@
 			return False
 
 		# 2. Keep if has event handlers or interactive attributes
-<<<<<<< HEAD
-		if ClickableElementDetector._check_accessibility_properties(node.original_node) or ClickableElementDetector._has_event_handlers_or_interactive_attributes(node.original_node):
-=======
 		if ClickableElementDetector._check_accessibility_properties(
 			node.original_node
 		) or ClickableElementDetector._has_event_handlers_or_interactive_attributes(node.original_node):
->>>>>>> 78134209
 			return False
 
 		# 3. Keep if has aria-label suggesting it's independently interactive
@@ -398,28 +387,15 @@
 		# Check if has interactive accessibility properties
 		if ClickableElementDetector._check_accessibility_properties(node):
 			return True
-<<<<<<< HEAD
-		
+
 		# Check if has pointer cursor (elements with pointer cursor should propagate to avoid duplicate clicks)
 		if ClickableElementDetector._has_interactive_cursor(node):
 			return True
-		
-=======
-
-		# Check if has pointer cursor (elements with pointer cursor should propagate to avoid duplicate clicks)
-		if ClickableElementDetector._has_interactive_cursor(node):
-			return True
-
->>>>>>> 78134209
+
 		# Check predefined propagating element patterns
 		tag = node.tag_name.lower()
 		role = node.attributes.get('role') if node.attributes else None
 		attributes = {'tag': tag, 'role': role}
-<<<<<<< HEAD
-		
-=======
-
->>>>>>> 78134209
 		keys_to_check = ['tag', 'role']
 		for pattern in self.PROPAGATING_ELEMENTS:
 			# Check if the element satisfies the pattern
@@ -458,12 +434,8 @@
 				return '\n'.join(formatted_text)
 
 			# Add element with interactive_index if clickable, scrollable, or iframe
-<<<<<<< HEAD
-			is_any_scrollable = node.original_node.is_scrollable
-=======
 			is_any_scrollable = node.original_node.is_actually_scrollable or node.original_node.is_scrollable
 			should_show_scroll = node.original_node.should_show_scroll_info
->>>>>>> 78134209
 			if node.interactive_index is not None or is_any_scrollable or node.original_node.tag_name.upper() == 'IFRAME':
 				next_depth += 1
 
@@ -490,15 +462,12 @@
 
 				line += ' />'
 
-<<<<<<< HEAD
-=======
 				# Add scroll information only when we should show it
 				if should_show_scroll:
 					scroll_info_text = node.original_node.get_scroll_info_text()
 					if scroll_info_text:
 						line += f' ({scroll_info_text})'
 
->>>>>>> 78134209
 				formatted_text.append(line)
 
 		elif node.original_node.node_type == NodeType.TEXT_NODE:
