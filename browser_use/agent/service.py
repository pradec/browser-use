import asyncio
import gc
import inspect
import json
import logging
import os
import re
import shutil
import sys
import tempfile
import time
import uuid
from collections.abc import Awaitable, Callable
from pathlib import Path
from threading import Thread
from typing import Any, Generic, TypeVar

from dotenv import load_dotenv

from browser_use.browser.session import DEFAULT_BROWSER_PROFILE

load_dotenv()
from langchain_core.language_models.chat_models import BaseChatModel
from langchain_core.messages import (
	BaseMessage,
	HumanMessage,
	SystemMessage,
)
from playwright.async_api import Browser, BrowserContext, Page
from pydantic import BaseModel, ValidationError
from uuid_extensions import uuid7str

from browser_use.agent.gif import create_history_gif
from browser_use.agent.memory import Memory, MemoryConfig
from browser_use.agent.message_manager.service import MessageManager, MessageManagerSettings
from browser_use.agent.message_manager.utils import (
	convert_input_messages,
	extract_json_from_model_output,
	is_model_without_tool_support,
	save_conversation,
)
from browser_use.agent.prompts import AgentMessagePrompt, PlannerPrompt, SystemPrompt
from browser_use.agent.views import (
	ActionResult,
	AgentError,
	AgentHistory,
	AgentHistoryList,
	AgentOutput,
	AgentSettings,
	AgentState,
	AgentStepInfo,
	BrowserStateHistory,
	StepMetadata,
	ToolCallingMethod,
)
from browser_use.browser import BrowserProfile, BrowserSession

# from lmnr.sdk.decorators import observe
from browser_use.browser.views import BrowserStateSummary
from browser_use.controller.registry.views import ActionModel
from browser_use.controller.service import Controller
from browser_use.dom.history_tree_processor.service import (
	DOMHistoryElement,
	HistoryTreeProcessor,
)
from browser_use.exceptions import LLMException
from browser_use.filesystem.file_system import FileSystem
from browser_use.telemetry.service import ProductTelemetry
from browser_use.telemetry.views import (
	AgentTelemetryEvent,
)
from browser_use.utils import get_browser_use_version, handle_llm_error, time_execution_async, time_execution_sync

logger = logging.getLogger(__name__)

SKIP_LLM_API_KEY_VERIFICATION = os.environ.get('SKIP_LLM_API_KEY_VERIFICATION', 'false').lower()[0] in 'ty1'


def log_response(response: AgentOutput, registry=None, logger=None) -> None:
	"""Utility function to log the model's response."""

	# Use module logger if no logger provided
	if logger is None:
		logger = logging.getLogger(__name__)

	if 'success' in response.current_state.evaluation_previous_goal.lower():
		emoji = '👍'
	elif 'failure' in response.current_state.evaluation_previous_goal.lower():
		emoji = '⚠️'
	else:
		emoji = '❔'

	logger.info(f'💡 Thinking:\n{response.current_state.thinking}')
	logger.info(f'{emoji} Eval: {response.current_state.evaluation_previous_goal}')
	logger.info(f'🧠 Memory: {response.current_state.memory}')
	logger.info(f'🎯 Next goal: {response.current_state.next_goal}\n')


Context = TypeVar('Context')

AgentHookFunc = Callable[['Agent'], Awaitable[None]]


class Agent(Generic[Context]):
	browser_session: BrowserSession | None = None
	_logger: logging.Logger | None = None

	@time_execution_sync('--init')
	def __init__(
		self,
		task: str,
		llm: BaseChatModel,
		# Optional parameters
		page: Page | None = None,
		browser: Browser | BrowserSession | None = None,
		browser_context: BrowserContext | None = None,
		browser_profile: BrowserProfile | None = None,
		browser_session: BrowserSession | None = None,
		controller: Controller[Context] = Controller(),
		# Initial agent run parameters
		sensitive_data: dict[str, str] | dict[str, dict[str, str]] | None = None,
		initial_actions: list[dict[str, dict[str, Any]]] | None = None,
		# Cloud Callbacks
		register_new_step_callback: (
			Callable[['BrowserStateSummary', 'AgentOutput', int], None]  # Sync callback
			| Callable[['BrowserStateSummary', 'AgentOutput', int], Awaitable[None]]  # Async callback
			| None
		) = None,
		register_done_callback: (
			Callable[['AgentHistoryList'], Awaitable[None]]  # Async Callback
			| Callable[['AgentHistoryList'], None]  # Sync Callback
			| None
		) = None,
		register_external_agent_status_raise_error_callback: Callable[[], Awaitable[bool]] | None = None,
		# Agent settings
		use_vision: bool = True,
		use_vision_for_planner: bool = False,
		save_conversation_path: str | None = None,
		save_conversation_path_encoding: str | None = 'utf-8',
		max_failures: int = 3,
		retry_delay: int = 10,
		override_system_message: str | None = None,
		extend_system_message: str | None = None,
		max_input_tokens: int = 128000,
		validate_output: bool = False,
		message_context: str | None = None,
		generate_gif: bool | str = False,
		available_file_paths: list[str] | None = None,
		include_attributes: list[str] = [
			'title',
			'type',
			'name',
			'role',
			'aria-label',
			'placeholder',
			'value',
			'alt',
			'aria-expanded',
			'data-date-format',
			'checked',
			'data-state',
			'aria-checked',
		],
		max_actions_per_step: int = 10,
		tool_calling_method: ToolCallingMethod | None = 'auto',
		page_extraction_llm: BaseChatModel | None = None,
		planner_llm: BaseChatModel | None = None,
		planner_interval: int = 1,  # Run planner every N steps
		is_planner_reasoning: bool = False,
		extend_planner_system_message: str | None = None,
		injected_agent_state: AgentState | None = None,
		context: Context | None = None,
		enable_memory: bool = True,
		memory_config: MemoryConfig | None = None,
		source: str | None = None,
<<<<<<< HEAD
		file_system_path: str | None = None,
=======
		task_id: str | None = None,
>>>>>>> 79ca05f5
	):
		if page_extraction_llm is None:
			page_extraction_llm = llm

		self.id = task_id or uuid7str()
		self.task_id: str = self.id
		self.session_id: str = uuid7str()

		# Core components
		self.task = task
		self.llm = llm
		self.controller = controller
		self.sensitive_data = sensitive_data

		self.settings = AgentSettings(
			use_vision=use_vision,
			use_vision_for_planner=use_vision_for_planner,
			save_conversation_path=save_conversation_path,
			save_conversation_path_encoding=save_conversation_path_encoding,
			max_failures=max_failures,
			retry_delay=retry_delay,
			override_system_message=override_system_message,
			extend_system_message=extend_system_message,
			max_input_tokens=max_input_tokens,
			validate_output=validate_output,
			message_context=message_context,
			generate_gif=generate_gif,
			available_file_paths=available_file_paths,
			include_attributes=include_attributes,
			max_actions_per_step=max_actions_per_step,
			tool_calling_method=tool_calling_method,
			page_extraction_llm=page_extraction_llm,
			planner_llm=planner_llm,
			planner_interval=planner_interval,
			is_planner_reasoning=is_planner_reasoning,
			extend_planner_system_message=extend_planner_system_message,
		)

		# Memory settings
		self.enable_memory = enable_memory
		self.memory_config = memory_config

		# Initialize state
		self.state = injected_agent_state or AgentState()

		# Initialize file system
		self._set_file_system(file_system_path)

		# Action setup
		self._setup_action_models()
		self._set_browser_use_version_and_source(source)
		self.initial_actions = self._convert_initial_actions(initial_actions) if initial_actions else None

		# Model setup
		self._set_model_names()

		# Verify we can connect to the LLM and setup the tool calling method
		self._verify_and_setup_llm()

		# Handle users trying to use use_vision=True with DeepSeek models
		if 'deepseek' in self.model_name.lower():
			self.logger.warning('⚠️ DeepSeek models do not support use_vision=True yet. Setting use_vision=False for now...')
			self.settings.use_vision = False
		if 'deepseek' in (self.planner_model_name or '').lower():
			self.logger.warning(
				'⚠️ DeepSeek models do not support use_vision=True yet. Setting use_vision_for_planner=False for now...'
			)
			self.settings.use_vision_for_planner = False
		# Handle users trying to use use_vision=True with XAI models
		if 'grok' in self.model_name.lower():
			self.logger.warning('⚠️ XAI models do not support use_vision=True yet. Setting use_vision=False for now...')
			self.settings.use_vision = False
		if 'grok' in (self.planner_model_name or '').lower():
			self.logger.warning(
				'⚠️ XAI models do not support use_vision=True yet. Setting use_vision_for_planner=False for now...'
			)
			self.settings.use_vision_for_planner = False

		self.logger.info(
			f'🧠 Starting a browser-use agent {self.version} with base_model={self.model_name}'
			f'{" +tools" if self.tool_calling_method == "function_calling" else ""}'
			f'{" +rawtools" if self.tool_calling_method == "raw" else ""}'
			f'{" +vision" if self.settings.use_vision else ""}'
			f'{" +memory" if self.enable_memory else ""}'
			f' extraction_model={getattr(self.settings.page_extraction_llm, "model_name", None)}'
			f'{f" planner_model={self.planner_model_name}" if self.planner_model_name else ""}'
			f'{" +reasoning" if self.settings.is_planner_reasoning else ""}'
			f'{" +vision" if self.settings.use_vision_for_planner else ""} '
			f'{" +file_system" if self.file_system else ""}'
		)

		# Initialize available actions for system prompt (only non-filtered actions)
		# These will be used for the system prompt to maintain caching
		self.unfiltered_actions = self.controller.registry.get_prompt_description()

		self.settings.message_context = self._set_message_context()

		# Initialize message manager with state
		# Initial system prompt with all actions - will be updated during each step
		self._message_manager = MessageManager(
			task=task,
			system_message=SystemPrompt(
				action_description=self.unfiltered_actions,
				max_actions_per_step=self.settings.max_actions_per_step,
				override_system_message=override_system_message,
				extend_system_message=extend_system_message,
			).get_system_message(),
			file_system=self.file_system,
			settings=MessageManagerSettings(
				max_input_tokens=self.settings.max_input_tokens,
				include_attributes=self.settings.include_attributes,
				message_context=self.settings.message_context,
				sensitive_data=sensitive_data,
				available_file_paths=self.settings.available_file_paths,
			),
			state=self.state.message_manager_state,
		)

		if self.enable_memory:
			try:
				# Initialize memory
				self.memory = Memory(
					message_manager=self._message_manager,
					llm=self.llm,
					config=self.memory_config,
				)
			except ImportError:
				self.logger.warning(
					'⚠️ Agent(enable_memory=True) is set but missing some required packages, install and re-run to use memory features: pip install browser-use[memory]'
				)
				self.memory = None
				self.enable_memory = False
		else:
			self.memory = None

		if isinstance(browser, BrowserSession):
			browser_session = browser_session or browser

		browser_context = page.context if page else browser_context
		# assert not (browser_session and browser_profile), 'Cannot provide both browser_session and browser_profile'
		# assert not (browser_session and browser), 'Cannot provide both browser_session and browser'
		# assert not (browser_profile and browser), 'Cannot provide both browser_profile and browser'
		# assert not (browser_profile and browser_context), 'Cannot provide both browser_profile and browser_context'
		# assert not (browser and browser_context), 'Cannot provide both browser and browser_context'
		# assert not (browser_session and browser_context), 'Cannot provide both browser_session and browser_context'
		browser_profile = browser_profile or DEFAULT_BROWSER_PROFILE

		if browser_session:
			# Check if user is trying to reuse an uninitialized session
			if browser_session.browser_profile.keep_alive and not browser_session.initialized:
				self.logger.error(
					'❌ Passed a BrowserSession with keep_alive=True that is not initialized. '
					'Call await browser_session.start() before passing it to Agent() to reuse the same browser. '
					'Otherwise, each agent will launch its own browser instance.'
				)
				raise ValueError(
					'BrowserSession with keep_alive=True must be initialized before passing to Agent. '
					'Call: await browser_session.start()'
				)

			# always copy sessions that are passed in to avoid agents overwriting each other's agent_current_page and human_current_page by accident
			self.browser_session = browser_session.model_copy(
				# update={
				# 	'agent_current_page': None,   # dont reset these, let the next agent start on the same page as the last agent
				# 	'human_current_page': None,
				# },
			)
		else:
			self.browser_session = BrowserSession(
				browser_profile=browser_profile,
				browser=browser,
				browser_context=browser_context,
				page=page,
				id=uuid7str()[:-4] + self.id[-4:],  # re-use the same 4-char suffix so they show up together in logs
			)

		if self.sensitive_data:
			# Check if sensitive_data has domain-specific credentials
			has_domain_specific_credentials = any(isinstance(v, dict) for v in self.sensitive_data.values())

			# If no allowed_domains are configured, show a security warning
			if not self.browser_profile.allowed_domains:
				self.logger.error(
					'⚠️⚠️⚠️ Agent(sensitive_data=••••••••) was provided but BrowserSession(allowed_domains=[...]) is not locked down! ⚠️⚠️⚠️\n'
					'          ☠️ If the agent visits a malicious website and encounters a prompt-injection attack, your sensitive_data may be exposed!\n\n'
					'             https://docs.browser-use.com/customize/browser-settings#restrict-urls\n'
					'Waiting 10 seconds before continuing... Press [Ctrl+C] to abort.'
				)
				if sys.stdin.isatty():
					try:
						time.sleep(10)
					except KeyboardInterrupt:
						print(
							'\n\n 🛑 Exiting now... set BrowserSession(allowed_domains=["example.com", "example.org"]) to only domains you trust to see your sensitive_data.'
						)
						sys.exit(0)
				else:
					pass  # no point waiting if we're not in an interactive shell
				self.logger.warning(
					'‼️ Continuing with insecure settings for now... but this will become a hard error in the future!'
				)

			# If we're using domain-specific credentials, validate domain patterns
			elif has_domain_specific_credentials:
				# For domain-specific format, ensure all domain patterns are included in allowed_domains
				domain_patterns = [k for k, v in self.sensitive_data.items() if isinstance(v, dict)]

				# Validate each domain pattern against allowed_domains
				for domain_pattern in domain_patterns:
					is_allowed = False
					for allowed_domain in self.browser_profile.allowed_domains:
						# Special cases that don't require URL matching
						if domain_pattern == allowed_domain or allowed_domain == '*':
							is_allowed = True
							break

						# Need to create example URLs to compare the patterns
						# Extract the domain parts, ignoring scheme
						pattern_domain = domain_pattern.split('://')[-1] if '://' in domain_pattern else domain_pattern
						allowed_domain_part = allowed_domain.split('://')[-1] if '://' in allowed_domain else allowed_domain

						# Check if pattern is covered by an allowed domain
						# Example: "google.com" is covered by "*.google.com"
						if pattern_domain == allowed_domain_part or (
							allowed_domain_part.startswith('*.')
							and (
								pattern_domain == allowed_domain_part[2:]
								or pattern_domain.endswith('.' + allowed_domain_part[2:])
							)
						):
							is_allowed = True
							break

					if not is_allowed:
						self.logger.warning(
							f'⚠️ Domain pattern "{domain_pattern}" in sensitive_data is not covered by any pattern in allowed_domains={self.browser_profile.allowed_domains}\n'
							f'   This may be a security risk as credentials could be used on unintended domains.'
						)

		# Callbacks
		self.register_new_step_callback = register_new_step_callback
		self.register_done_callback = register_done_callback
		self.register_external_agent_status_raise_error_callback = register_external_agent_status_raise_error_callback

		# Context
		self.context: Context | None = context

		# Telemetry
		self.telemetry = ProductTelemetry()

		if self.settings.save_conversation_path:
			self.logger.info(f'Saving conversation to {self.settings.save_conversation_path}')
		self._external_pause_event = asyncio.Event()
		self._external_pause_event.set()

	@property
	def logger(self) -> logging.Logger:
		"""Get instance-specific logger with task ID in the name"""

		_browser_session_id = self.browser_session.id if self.browser_session else self.id
		_current_page_id = str(id(self.browser_session and self.browser_session.agent_current_page))[-2:]
		return logging.getLogger(f'browser_use.Agent✻{self.task_id[-4:]} on ⛶{_browser_session_id[-4:]}.{_current_page_id}')

	@property
	def browser(self) -> Browser:
		return self.browser_session.browser

	@property
	def browser_context(self) -> BrowserContext:
		return self.browser_session.browser_context

	@property
	def browser_profile(self) -> BrowserProfile:
		return self.browser_session.browser_profile

	def _set_file_system(self, file_system_path: str | None = None) -> None:
		# Initialize file system
		if file_system_path:
			self.file_system = FileSystem(file_system_path)
			self.file_system_path = file_system_path
		else:
			# create a temporary file system
			base_tmp = tempfile.gettempdir()  # e.g., /tmp on Unix
			self.file_system_path = os.path.join(base_tmp, str(uuid.uuid4()))
			self.file_system = FileSystem(self.file_system_path)

		logger.info(f'💾 File system path: {self.file_system_path}')

		# if file system is set, add actions to the controller
		@self.controller.registry.action('Write content to file_name in file system')
		async def write_file(file_name: str, content: str):
			result = await self.file_system.write_file(file_name, content)
			logger.info(f'💾 {result}')
			return ActionResult(extracted_content=result, include_in_memory=True, memory=result)

		@self.controller.registry.action('Append content to file_name in file system')
		async def append_file(file_name: str, content: str):
			result = await self.file_system.append_file(file_name, content)
			logger.info(f'💾 {result}')
			return ActionResult(extracted_content=result, include_in_memory=True, memory=result)

		@self.controller.registry.action('Read file_name from file system')
		async def read_file(file_name: str):
			result = await self.file_system.read_file(file_name)
			max_len = 50
			if len(result) > max_len:
				display_result = result[:max_len] + '\n...'
			else:
				display_result = result
			logger.info(f'💾 {display_result}')
			memory = result.split('\n')[-1]
			return ActionResult(extracted_content=result, include_in_memory=True, memory=memory, update_read_state=True)

	def _set_message_context(self) -> str | None:
		if self.tool_calling_method == 'raw':
			# For raw tool calling, only include actions with no filters initially
			if self.settings.message_context:
				self.settings.message_context += f'\n\nAvailable actions: {self.unfiltered_actions}'
			else:
				self.settings.message_context = f'Available actions: {self.unfiltered_actions}'
		return self.settings.message_context

	def _set_browser_use_version_and_source(self, source_override: str | None = None) -> None:
		"""Get the version from pyproject.toml and determine the source of the browser-use package"""
		# Use the helper function for version detection
		version = get_browser_use_version()

		# Determine source
		try:
			package_root = Path(__file__).parent.parent.parent
			repo_files = ['.git', 'README.md', 'docs', 'examples']
			if all(Path(package_root / file).exists() for file in repo_files):
				source = 'git'
			else:
				source = 'pip'
		except Exception as e:
			self.logger.debug(f'Error determining source: {e}')
			source = 'unknown'

		if source_override is not None:
			source = source_override
		# self.logger.debug(f'Version: {version}, Source: {source}')  # moved later to _log_agent_run so that people are more likely to include it in copy-pasted support ticket logs
		self.version = version
		self.source = source

	def _set_model_names(self) -> None:
		self.chat_model_library = self.llm.__class__.__name__
		self.model_name = 'Unknown'
		if hasattr(self.llm, 'model_name'):
			model = self.llm.model_name  # type: ignore
			self.model_name = model if model is not None else 'Unknown'
		elif hasattr(self.llm, 'model'):
			model = self.llm.model  # type: ignore
			self.model_name = model if model is not None else 'Unknown'

		if self.settings.planner_llm:
			if hasattr(self.settings.planner_llm, 'model_name'):
				self.planner_model_name = self.settings.planner_llm.model_name  # type: ignore
			elif hasattr(self.settings.planner_llm, 'model'):
				self.planner_model_name = self.settings.planner_llm.model  # type: ignore
			else:
				self.planner_model_name = 'Unknown'
		else:
			self.planner_model_name = None

	def _setup_action_models(self) -> None:
		"""Setup dynamic action models from controller's registry"""
		# Initially only include actions with no filters
		self.ActionModel = self.controller.registry.create_action_model()
		# Create output model with the dynamic actions
		self.AgentOutput = AgentOutput.type_with_custom_actions(self.ActionModel)

		# used to force the done action when max_steps is reached
		self.DoneActionModel = self.controller.registry.create_action_model(include_actions=['done'])
		self.DoneAgentOutput = AgentOutput.type_with_custom_actions(self.DoneActionModel)

	def _test_tool_calling_method(self, method: str) -> bool:
		"""Test if a specific tool calling method works with the current LLM."""
		try:
			# Test configuration
			CAPITAL_QUESTION = 'What is the capital of France? Respond with just the city name in lowercase.'
			EXPECTED_ANSWER = 'paris'

			class CapitalResponse(BaseModel):
				"""Response model for capital city question"""

				answer: str  # The name of the capital city in lowercase

			def is_valid_raw_response(response, expected_answer: str) -> bool:
				"""
				Cleans and validates a raw JSON response string against an expected answer.
				"""
				content = getattr(response, 'content', '').strip()
				# self.logger.debug(f'Raw response content: {content}')

				# Remove surrounding markdown code blocks if present
				if content.startswith('```json') and content.endswith('```'):
					content = content[7:-3].strip()
				elif content.startswith('```') and content.endswith('```'):
					content = content[3:-3].strip()

				# Attempt to parse and validate the answer
				try:
					result = json.loads(content)
					answer = str(result.get('answer', '')).strip().lower().strip(' .')

					if expected_answer.lower() not in answer:
						self.logger.debug(f"🛠️ Tool calling method {method} failed: expected '{expected_answer}', got '{answer}'")
						return False

					return True

				except (json.JSONDecodeError, AttributeError, TypeError) as e:
					self.logger.debug(f'🛠️ Tool calling method {method} failed: Failed to parse JSON content: {e}')
					return False

			if method == 'raw' or method == 'json_mode':
				# For raw mode, test JSON response format
				test_prompt = f"""{CAPITAL_QUESTION}
					Respond with a json object like: {{"answer": "city_name_in_lowercase"}}"""

				response = self.llm.invoke([test_prompt])
				# Basic validation of response
				if not response or not hasattr(response, 'content'):
					return False

				if not is_valid_raw_response(response, EXPECTED_ANSWER):
					return False
				return True
			else:
				# For other methods, try to use structured output
				structured_llm = self.llm.with_structured_output(CapitalResponse, include_raw=True, method=method)
				response = structured_llm.invoke([HumanMessage(content=CAPITAL_QUESTION)])

				if not response:
					self.logger.debug(f'🛠️ Tool calling method {method} failed: empty response')
					return False

				def extract_parsed(response: Any) -> CapitalResponse | None:
					if isinstance(response, dict):
						return response.get('parsed')
					return getattr(response, 'parsed', None)

				parsed = extract_parsed(response)

				if not isinstance(parsed, CapitalResponse):
					self.logger.debug(f'🛠️ Tool calling method {method} failed: LLM responded with invalid JSON')
					return False

				if EXPECTED_ANSWER not in parsed.answer.lower():
					self.logger.debug(f'🛠️ Tool calling method {method} failed: LLM failed to answer test question correctly')
					return False
				return True

		except Exception as e:
			self.logger.debug(f"🛠️ Tool calling method '{method}' test failed: {type(e).__name__}: {str(e)}")
			return False

	async def _test_tool_calling_method_async(self, method: str) -> tuple[str, bool]:
		"""Test if a specific tool calling method works with the current LLM (async version)."""
		# Run the synchronous test in a thread pool to avoid blocking
		loop = asyncio.get_event_loop()
		result = await loop.run_in_executor(None, self._test_tool_calling_method, method)
		return (method, result)

	def _detect_best_tool_calling_method(self) -> str | None:
		"""Detect the best supported tool calling method by testing each one."""
		start_time = time.time()

		# Order of preference for tool calling methods
		methods_to_try = [
			'function_calling',  # Most capable and efficient
			'tools',  # Works with some models that don't support function_calling
			'json_mode',  # More basic structured output
			'raw',  # Fallback - no tool calling support
		]

		# Try parallel testing for faster detection
		try:
			# Run async parallel tests
			async def test_all_methods():
				tasks = [self._test_tool_calling_method_async(method) for method in methods_to_try]
				results = await asyncio.gather(*tasks, return_exceptions=True)
				return results

			# Execute async tests
			try:
				loop = asyncio.get_running_loop()
				# Running loop: create a new loop in a separate thread
				result = {}

				def run_in_thread():
					new_loop = asyncio.new_event_loop()
					asyncio.set_event_loop(new_loop)
					try:
						result['value'] = new_loop.run_until_complete(test_all_methods())
					except Exception as e:
						result['error'] = e
					finally:
						new_loop.close()

				t = Thread(target=run_in_thread)
				t.start()
				t.join()
				if 'error' in result:
					raise result['error']
				results = result['value']

			except RuntimeError as e:
				if 'no running event loop' in str(e):
					results = asyncio.run(test_all_methods())
				else:
					raise

			# Process results in order of preference
			for i, method in enumerate(methods_to_try):
				if isinstance(results[i], tuple) and results[i][1]:  # (method, success)
					self.llm._verified_api_keys = True
					self.llm._verified_tool_calling_method = method  # Cache on LLM instance
					elapsed = time.time() - start_time
					self.logger.debug(f'🛠️ Tested LLM in parallel and chose tool calling method: [{method}] in {elapsed:.2f}s')
					return method

		except Exception as e:
			self.logger.debug(f'Parallel testing failed: {e}, falling back to sequential')
			# Fall back to sequential testing
			for method in methods_to_try:
				if self._test_tool_calling_method(method):
					# if we found the method which means api is verified.
					self.llm._verified_api_keys = True
					self.llm._verified_tool_calling_method = method  # Cache on LLM instance
					elapsed = time.time() - start_time
					self.logger.debug(f'🛠️ Tested LLM and chose tool calling method: [{method}] in {elapsed:.2f}s')
					return method

		# If we get here, no methods worked
		raise ConnectionError('Failed to connect to LLM. Please check your API key and network connection.')

	def _get_known_tool_calling_method(self) -> str | None:
		"""Get known tool calling method for common model/library combinations."""
		# Fast path for known combinations
		model_lower = self.model_name.lower()

		# OpenAI models
		if self.chat_model_library == 'ChatOpenAI':
			if any(m in model_lower for m in ['gpt-4', 'gpt-3.5']):
				return 'function_calling'
			if any(m in model_lower for m in ['llama-4', 'llama-3']):
				return 'function_calling'

		elif self.chat_model_library == 'ChatGroq':
			if any(m in model_lower for m in ['llama-4', 'llama-3']):
				return 'function_calling'

		# Azure OpenAI models
		elif self.chat_model_library == 'AzureChatOpenAI':
			if 'gpt-4-' in model_lower:
				return 'tools'
			else:
				return 'function_calling'

		# Google models
		elif self.chat_model_library == 'ChatGoogleGenerativeAI':
			return None  # Google uses native tool support

		# Anthropic models
		elif self.chat_model_library in ['ChatAnthropic', 'AnthropicChat']:
			if any(m in model_lower for m in ['claude-3', 'claude-2']):
				return 'tools'

		# Models known to not support tools
		elif is_model_without_tool_support(self.model_name):
			return 'raw'

		return None  # Unknown combination, needs testing

	def _set_tool_calling_method(self) -> ToolCallingMethod | None:
		"""Determine the best tool calling method to use with the current LLM."""

		# old hardcoded logic
		# 			if is_model_without_tool_support(self.model_name):
		# 				return 'raw'
		# 			elif self.chat_model_library == 'ChatGoogleGenerativeAI':
		# 				return None
		# 			elif self.chat_model_library == 'ChatOpenAI':
		# 				return 'function_calling'
		# 			elif self.chat_model_library == 'AzureChatOpenAI':
		# 				# Azure OpenAI API requires 'tools' parameter for GPT-4
		# 				# The error 'content must be either a string or an array' occurs when
		# 				# the API expects a tools array but gets something else
		# 				if 'gpt-4-' in self.model_name.lower():
		# 					return 'tools'
		# 				else:
		# 					return 'function_calling'

		# If a specific method is set, use it
		if self.settings.tool_calling_method != 'auto':
			# Skip test if already verified
			if getattr(self.llm, '_verified_api_keys', None) is True or SKIP_LLM_API_KEY_VERIFICATION:
				self.llm._verified_api_keys = True
				self.llm._verified_tool_calling_method = self.settings.tool_calling_method
				return self.settings.tool_calling_method

			if not self._test_tool_calling_method(self.settings.tool_calling_method):
				if self.settings.tool_calling_method == 'raw':
					# if raw failed means error in API key or network connection
					raise ConnectionError('Failed to connect to LLM. Please check your API key and network connection.')
				else:
					raise RuntimeError(
						f"Configured tool calling method '{self.settings.tool_calling_method}' "
						'is not supported by the current LLM.'
					)
			self.llm._verified_tool_calling_method = self.settings.tool_calling_method
			return self.settings.tool_calling_method

		# Check if we already have a cached method on this LLM instance
		if hasattr(self.llm, '_verified_tool_calling_method'):
			self.logger.debug(
				f'🛠️ Using cached tool calling method for {self.chat_model_library}/{self.model_name}: [{self.llm._verified_tool_calling_method}]'
			)
			return self.llm._verified_tool_calling_method

		# Try fast path for known model/library combinations
		known_method = self._get_known_tool_calling_method()
		if known_method is not None:
			# Trust known combinations without testing if verification is already done or skipped
			if getattr(self.llm, '_verified_api_keys', None) is True or SKIP_LLM_API_KEY_VERIFICATION:
				self.llm._verified_api_keys = True
				self.llm._verified_tool_calling_method = known_method  # Cache on LLM instance
				self.logger.debug(
					f'🛠️ Using known tool calling method for {self.chat_model_library}/{self.model_name}: [{known_method}] (skipped test)'
				)
				return known_method

			start_time = time.time()
			# Verify the known method works
			if self._test_tool_calling_method(known_method):
				self.llm._verified_api_keys = True
				self.llm._verified_tool_calling_method = known_method  # Cache on LLM instance
				elapsed = time.time() - start_time
				self.logger.debug(
					f'🛠️ Using known tool calling method for {self.chat_model_library}/{self.model_name}: [{known_method}] in {elapsed:.2f}s'
				)
				return known_method
			# If known method fails, fall back to detection
			self.logger.debug(
				f'Known method {known_method} failed for {self.chat_model_library}/{self.model_name}, falling back to detection'
			)

		# Auto-detect the best method
		return self._detect_best_tool_calling_method()

	def add_new_task(self, new_task: str) -> None:
		"""Add a new task to the agent, keeping the same task_id as tasks are continuous"""
		# Simply delegate to message manager - no need for new task_id or events
		# The task continues with new instructions, it doesn't end and start a new one
		self.task = new_task
		self._message_manager.add_new_task(new_task)

	async def _raise_if_stopped_or_paused(self) -> None:
		"""Utility function that raises an InterruptedError if the agent is stopped or paused."""

		if self.register_external_agent_status_raise_error_callback:
			if await self.register_external_agent_status_raise_error_callback():
				raise InterruptedError

		if self.state.stopped or self.state.paused:
			# self.logger.debug('Agent paused after getting state')
			raise InterruptedError

	# @observe(name='agent.step', ignore_output=True, ignore_input=True)
	@time_execution_async('--step')
	async def step(self, step_info: AgentStepInfo | None = None) -> None:
		"""Execute one step of the task"""
		browser_state_summary = None
		model_output = None
		result: list[ActionResult] = []
		step_start_time = time.time()
		tokens = 0

		try:
			browser_state_summary = await self.browser_session.get_state_summary(cache_clickable_elements_hashes=True)
			current_page = await self.browser_session.get_current_page()

			self._log_step_context(current_page, browser_state_summary)

			# generate procedural memory if needed
			if self.enable_memory and self.memory and self.state.n_steps % self.memory.config.memory_interval == 0:
				self.memory.create_procedural_memory(self.state.n_steps)

			await self._raise_if_stopped_or_paused()

			# Update action models with page-specific actions
			await self._update_action_models_for_page(current_page)

			# Get page-specific filtered actions
			page_filtered_actions = self.controller.registry.get_prompt_description(current_page)

			if self.sensitive_data:
				self._message_manager.add_sensitive_data(current_page.url)

			# If there are page-specific actions, add them as a special message for this step only
			if page_filtered_actions:
				page_action_message = f'For this page, these additional actions are available:\n{page_filtered_actions}'
				self._message_manager._add_message_with_tokens(HumanMessage(content=page_action_message))

			# If using raw tool calling method, we need to update the message context with new actions
			if self.tool_calling_method == 'raw':
				# For raw tool calling, get all non-filtered actions plus the page-filtered ones
				all_unfiltered_actions = self.controller.registry.get_prompt_description()
				all_actions = all_unfiltered_actions
				if page_filtered_actions:
					all_actions += '\n' + page_filtered_actions

				context_lines = (self._message_manager.settings.message_context or '').split('\n')
				non_action_lines = [line for line in context_lines if not line.startswith('Available actions:')]
				updated_context = '\n'.join(non_action_lines)
				if updated_context:
					updated_context += f'\n\nAvailable actions: {all_actions}'
				else:
					updated_context = f'Available actions: {all_actions}'
				self._message_manager.settings.message_context = updated_context

			self._message_manager.add_state_message(
				browser_state_summary=browser_state_summary,
				model_output=self.state.last_model_output,
				result=self.state.last_result,
				step_info=step_info,
				use_vision=self.settings.use_vision,
				page_filtered_actions=page_filtered_actions if page_filtered_actions else None,
			)

			# Run planner at specified intervals if planner is configured
			if self.settings.planner_llm and self.state.n_steps % self.settings.planner_interval == 0:
				plan = await self._run_planner()
				# add plan before last state message
				self._message_manager.add_plan(plan, position=-1)

			if step_info and step_info.is_last_step():
				# Add last step warning if needed
				msg = 'Now comes your last step. Use only the "done" action now. No other actions - so here your action sequence must have length 1.'
				msg += '\nIf the task is not yet fully finished as requested by the user, set success in "done" to false! E.g. if not all steps are fully completed.'
				msg += '\nIf the task is fully finished, set success in "done" to true.'
				msg += '\nInclude everything you found out for the ultimate task in the done text.'
				self.logger.info('Last step finishing up')
				self._message_manager._add_message_with_tokens(HumanMessage(content=msg))
				self.AgentOutput = self.DoneAgentOutput

			input_messages = self._message_manager.get_messages()
			tokens = self._message_manager.state.history.current_tokens

			try:
				model_output = await self.get_next_action(input_messages)
				if (
					not model_output.action
					or not isinstance(model_output.action, list)
					or all(action.model_dump() == {} for action in model_output.action)
				):
					self.logger.warning('Model returned empty action. Retrying...')

					clarification_message = HumanMessage(
						content='You forgot to return an action. Please respond only with a valid JSON action according to the expected format.'
					)

					retry_messages = input_messages + [clarification_message]
					model_output = await self.get_next_action(retry_messages)

					if not model_output.action or all(action.model_dump() == {} for action in model_output.action):
						self.logger.warning('Model still returned empty after retry. Inserting safe noop action.')
						action_instance = self.ActionModel(
							done={
								'success': False,
								'text': 'No next action returned by LLM!',
							}
						)
						model_output.action = [action_instance]

				# Check again for paused/stopped state after getting model output
				await self._raise_if_stopped_or_paused()

				self.state.n_steps += 1

				if self.register_new_step_callback:
					if inspect.iscoroutinefunction(self.register_new_step_callback):
						await self.register_new_step_callback(browser_state_summary, model_output, self.state.n_steps)
					else:
						self.register_new_step_callback(browser_state_summary, model_output, self.state.n_steps)
				if self.settings.save_conversation_path:
					target = self.settings.save_conversation_path + f'_{self.state.n_steps}.txt'
					save_conversation(input_messages, model_output, target, self.settings.save_conversation_path_encoding)

				self._message_manager._remove_last_state_message()  # we dont want the whole state in the chat history

				# check again if Ctrl+C was pressed before we commit the output to history
				await self._raise_if_stopped_or_paused()

				# self._message_manager.add_model_output(model_output)
			except asyncio.CancelledError:
				# Task was cancelled due to Ctrl+C
				self._message_manager._remove_last_state_message()
				raise InterruptedError('Model query cancelled by user')
			except InterruptedError:
				# Agent was paused during get_next_action
				self._message_manager._remove_last_state_message()
				raise  # Re-raise to be caught by the outer try/except
			except Exception as e:
				# model call failed, remove last state message from history
				self._message_manager._remove_last_state_message()
				raise e

			result: list[ActionResult] = await self.multi_act(model_output.action)

			self.state.last_result = result
			self.state.last_model_output = model_output

			if len(result) > 0 and result[-1].is_done:
				self.logger.info(f'📄 Result: {result[-1].extracted_content}')

			self.state.consecutive_failures = 0

		except InterruptedError:
			# self.logger.debug('Agent paused')
			self.state.last_result = [
				ActionResult(
					error='The agent was paused mid-step - the last action might need to be repeated', include_in_memory=False
				)
			]
			return
		except asyncio.CancelledError:
			# Directly handle the case where the step is cancelled at a higher level
			# self.logger.debug('Task cancelled - agent was paused with Ctrl+C')
			self.state.last_result = [ActionResult(error='The agent was paused with Ctrl+C', include_in_memory=False)]
			raise InterruptedError('Step cancelled by user')
		except Exception as e:
			result = await self._handle_step_error(e)
			self.state.last_result = result

		finally:
			step_end_time = time.time()
			if not result:
				return

			if browser_state_summary:
				metadata = StepMetadata(
					step_number=self.state.n_steps,
					step_start_time=step_start_time,
					step_end_time=step_end_time,
					input_tokens=tokens,
				)
				self._make_history_item(model_output, browser_state_summary, result, metadata)

			# Log step completion summary
			self._log_step_completion_summary(step_start_time, result)

	@time_execution_async('--handle_step_error')
	async def _handle_step_error(self, error: Exception) -> list[ActionResult]:
		"""Handle all types of errors that can occur during a step"""
		include_trace = self.logger.isEnabledFor(logging.DEBUG)
		error_msg = AgentError.format_error(error, include_trace=include_trace)
		prefix = f'❌ Result failed {self.state.consecutive_failures + 1}/{self.settings.max_failures} times:\n '
		self.state.consecutive_failures += 1

		if 'Browser closed' in error_msg:
			self.logger.error('❌  Browser is closed or disconnected, unable to proceed')
			return [ActionResult(error='Browser closed or disconnected, unable to proceed', include_in_memory=False)]

		if isinstance(error, (ValidationError, ValueError)):
			self.logger.error(f'{prefix}{error_msg}')
			if 'Max token limit reached' in error_msg:
				# cut tokens from history
				self._message_manager.settings.max_input_tokens = self.settings.max_input_tokens - 500
				self.logger.info(
					f'Cutting tokens from history - new max input tokens: {self._message_manager.settings.max_input_tokens}'
				)
				self._message_manager.cut_messages()
		elif 'Could not parse response' in error_msg or 'tool_use_failed' in error_msg:
			# give model a hint how output should look like
			logger.debug(f'Tool calling method: {self.tool_calling_method} with model: {self.model_name} failed')
			error_msg += '\n\nReturn a valid JSON object with the required fields.'
			logger.error(f'{prefix}{error_msg}')

		else:
			from anthropic import RateLimitError as AnthropicRateLimitError
			from google.api_core.exceptions import ResourceExhausted
			from openai import RateLimitError

			# Define a tuple of rate limit error types for easier maintenance
			RATE_LIMIT_ERRORS = (
				RateLimitError,  # OpenAI
				ResourceExhausted,  # Google
				AnthropicRateLimitError,  # Anthropic
			)

			if isinstance(error, RATE_LIMIT_ERRORS) or 'on tokens per minute (TPM): Limit' in error_msg:
				logger.warning(f'{prefix}{error_msg}')
				await asyncio.sleep(self.settings.retry_delay)
			else:
				self.logger.error(f'{prefix}{error_msg}')

		return [ActionResult(error=error_msg, include_in_memory=True)]

	def _make_history_item(
		self,
		model_output: AgentOutput | None,
		browser_state_summary: BrowserStateSummary,
		result: list[ActionResult],
		metadata: StepMetadata | None = None,
	) -> None:
		"""Create and store history item"""

		if model_output:
			interacted_elements = AgentHistory.get_interacted_element(model_output, browser_state_summary.selector_map)
		else:
			interacted_elements = [None]

		state_history = BrowserStateHistory(
			url=browser_state_summary.url,
			title=browser_state_summary.title,
			tabs=browser_state_summary.tabs,
			interacted_element=interacted_elements,
			screenshot=browser_state_summary.screenshot,
		)

		history_item = AgentHistory(model_output=model_output, result=result, state=state_history, metadata=metadata)

		self.state.history.history.append(history_item)

	THINK_TAGS = re.compile(r'<think>.*?</think>', re.DOTALL)
	STRAY_CLOSE_TAG = re.compile(r'.*?</think>', re.DOTALL)

	def _remove_think_tags(self, text: str) -> str:
		# Step 1: Remove well-formed <think>...</think>
		text = re.sub(self.THINK_TAGS, '', text)
		# Step 2: If there's an unmatched closing tag </think>,
		#         remove everything up to and including that.
		text = re.sub(self.STRAY_CLOSE_TAG, '', text)
		return text.strip()

	def _convert_input_messages(self, input_messages: list[BaseMessage]) -> list[BaseMessage]:
		"""Convert input messages to the correct format"""
		if is_model_without_tool_support(self.model_name):
			return convert_input_messages(input_messages, self.model_name)
		else:
			return input_messages

	@time_execution_async('--get_next_action')
	async def get_next_action(self, input_messages: list[BaseMessage]) -> AgentOutput:
		"""Get next action from LLM based on current state"""
		input_messages = self._convert_input_messages(input_messages)

		if self.tool_calling_method == 'raw':
			self._log_llm_call_info(input_messages, self.tool_calling_method)
			try:
				output = await self.llm.ainvoke(input_messages)
				response = {'raw': output, 'parsed': None}
			except Exception as e:
				self.logger.error(f'Failed to invoke model: {str(e)}')
<<<<<<< HEAD
				raise LLMException(401, 'LLM API call failed' + str(e)) from e
=======
				# Extract status code if available (e.g., from HTTP exceptions)
				status_code = getattr(e, 'status_code', None) or getattr(e, 'code', None) or 500
				error_msg = f'LLM API call failed: {type(e).__name__}: {str(e)}'
				raise LLMException(status_code, error_msg) from e
>>>>>>> 79ca05f5
			# TODO: currently invoke does not return reasoning_content, we should override invoke
			output.content = self._remove_think_tags(str(output.content))
			try:
				parsed_json = extract_json_from_model_output(output.content)
				parsed = self.AgentOutput(**parsed_json)
				response['parsed'] = parsed
			except (ValueError, ValidationError) as e:
				logger.warning(f'Failed to parse model output: {output} {str(e)}')
				raise ValueError('Could not parse response.' + str(e))

		elif self.tool_calling_method is None:
			structured_llm = self.llm.with_structured_output(self.AgentOutput, include_raw=True)
			try:
				response: dict[str, Any] = await structured_llm.ainvoke(input_messages)  # type: ignore
				parsed: AgentOutput | None = response['parsed']

			except Exception as e:
				response, raw = handle_llm_error(e)

		else:
			try:
				self._log_llm_call_info(input_messages, self.tool_calling_method)
				structured_llm = self.llm.with_structured_output(
					self.AgentOutput, include_raw=True, method=self.tool_calling_method
				)
				response: dict[str, Any] = await structured_llm.ainvoke(input_messages)  # type: ignore
			except Exception as e:
				response, raw = handle_llm_error(e)

		# Handle tool call responses
		if response.get('parsing_error') and 'raw' in response:
			raw_msg = response['raw']
			if hasattr(raw_msg, 'tool_calls') and raw_msg.tool_calls:
				# Convert tool calls to AgentOutput format

				tool_call = raw_msg.tool_calls[0]  # Take first tool call

				# Create current state
				tool_call_name = tool_call['name']
				tool_call_args = tool_call['args']

				current_state = {
					'page_summary': 'Processing tool call',
					'evaluation_previous_goal': 'Executing action',
					'memory': 'Using tool call',
					'next_goal': f'Execute {tool_call_name}',
				}

				# Create action from tool call
				action = {tool_call_name: tool_call_args}

				parsed = self.AgentOutput(current_state=current_state, action=[self.ActionModel(**action)])
			else:
				parsed = None
		else:
			parsed = response['parsed']

		if not parsed:
			try:
				parsed_json = extract_json_from_model_output(response['raw'])
				parsed = self.AgentOutput(**parsed_json)
			except Exception as e:
				logger.warning(f'Failed to parse model output: {response["raw"]} {str(e)}')
				raise ValueError(f'Could not parse response. {str(e)}')

		# cut the number of actions to max_actions_per_step if needed
		if len(parsed.action) > self.settings.max_actions_per_step:
			parsed.action = parsed.action[: self.settings.max_actions_per_step]

		if not (hasattr(self.state, 'paused') and (self.state.paused or self.state.stopped)):
			log_response(parsed, self.controller.registry.registry, self.logger)

		self._log_next_action_summary(parsed)
		return parsed

	def _log_agent_run(self) -> None:
		"""Log the agent run"""
		self.logger.info(f'🚀 Starting task: {self.task}')

		self.logger.debug(f'🤖 Browser-Use Library Version {self.version} ({self.source})')

	def _log_step_context(self, current_page, browser_state_summary) -> None:
		"""Log step context information"""
		url_short = current_page.url[:50] + '...' if len(current_page.url) > 50 else current_page.url
		interactive_count = len(browser_state_summary.selector_map) if browser_state_summary else 0
		self.logger.info(
			f'📍 Step {self.state.n_steps}: Evaluating page with {interactive_count} interactive elements on: {url_short}'
		)

	def _log_next_action_summary(self, parsed: 'AgentOutput') -> None:
		"""Log a comprehensive summary of the next action(s)"""
		if not (self.logger.isEnabledFor(logging.DEBUG) and parsed.action):
			return

		action_count = len(parsed.action)

		# Collect action details
		action_details = []
		for i, action in enumerate(parsed.action):
			action_data = action.model_dump(exclude_unset=True)
			action_name = next(iter(action_data.keys())) if action_data else 'unknown'
			action_params = action_data.get(action_name, {}) if action_data else {}

			# Format key parameters concisely
			param_summary = []
			if isinstance(action_params, dict):
				for key, value in action_params.items():
					if key == 'index':
						param_summary.append(f'#{value}')
					elif key == 'text' and isinstance(value, str):
						text_preview = value[:30] + '...' if len(value) > 30 else value
						param_summary.append(f'text="{text_preview}"')
					elif key == 'url':
						param_summary.append(f'url="{value}"')
					elif key == 'success':
						param_summary.append(f'success={value}')
					elif isinstance(value, (str, int, bool)):
						val_str = str(value)[:30] + '...' if len(str(value)) > 30 else str(value)
						param_summary.append(f'{key}={val_str}')

			param_str = f'({", ".join(param_summary)})' if param_summary else ''
			action_details.append(f'{action_name}{param_str}')

		# Create summary based on single vs multi-action
		if action_count == 1:
			self.logger.info(f'☝️ Decided next action: {action_name}{param_str}')
		else:
			summary_lines = [f'✌️ Decided next {action_count} multi-actions:']
			for i, detail in enumerate(action_details):
				summary_lines.append(f'          {i + 1}. {detail}')
			self.logger.info('\n'.join(summary_lines))

	def _log_step_completion_summary(self, step_start_time: float, result: list[ActionResult]) -> None:
		"""Log step completion summary with action count, timing, and success/failure stats"""
		if not result:
			return

		step_duration = time.time() - step_start_time
		action_count = len(result)

		# Count success and failures
		success_count = sum(1 for r in result if not r.error)
		failure_count = action_count - success_count

		# Format success/failure indicators
		success_indicator = f'✅ {success_count}' if success_count > 0 else ''
		failure_indicator = f'❌ {failure_count}' if failure_count > 0 else ''
		status_parts = [part for part in [success_indicator, failure_indicator] if part]
		status_str = ' | '.join(status_parts) if status_parts else '✅ 0'

		self.logger.info(f'📍 Step {self.state.n_steps}: Ran {action_count} actions in {step_duration:.2f}s: {status_str}')

	def _log_llm_call_info(self, input_messages: list[BaseMessage], method: str) -> None:
		"""Log comprehensive information about the LLM call being made"""
		# Count messages and check for images
		message_count = len(input_messages)
		total_chars = sum(len(str(msg.content)) for msg in input_messages)
		has_images = any(
			hasattr(msg, 'content')
			and isinstance(msg.content, list)
			and any(isinstance(item, dict) and item.get('type') == 'image_url' for item in msg.content)
			for msg in input_messages
		)
		current_tokens = getattr(self._message_manager.state.history, 'current_tokens', 0)

		# Count available tools/actions from the current ActionModel
		# This gives us the actual number of tools exposed to the LLM for this specific call
		tool_count = len(self.ActionModel.model_fields) if hasattr(self, 'ActionModel') else 0

		# Format the log message parts
		image_status = ', 📷 img' if has_images else ''
		if method == 'raw':
			output_format = '=> raw text'
			tool_info = ''
		else:
			output_format = '=> JSON out'
			tool_info = f' + 🔨 {tool_count} tools ({method})'

		term_width = shutil.get_terminal_size((80, 20)).columns
		print('=' * term_width)
		self.logger.info(
			f'🧠 LLM call => {self.chat_model_library} [✉️ {message_count} msg, ~{current_tokens} tk, {total_chars} char{image_status}] {output_format}{tool_info}'
		)

	def _log_agent_event(self, max_steps: int, agent_run_error: str | None = None) -> None:
		"""Sent the agent event for this run to telemetry"""

		# Prepare action_history data correctly
		action_history_data = []
		for item in self.state.history.history:
			if item.model_output and item.model_output.action:
				# Convert each ActionModel in the step to its dictionary representation
				step_actions = [
					action.model_dump(exclude_unset=True)
					for action in item.model_output.action
					if action  # Ensure action is not None if list allows it
				]
				action_history_data.append(step_actions)
			else:
				# Append None or [] if a step had no actions or no model output
				action_history_data.append(None)

		final_res = self.state.history.final_result()
		final_result_str = json.dumps(final_res) if final_res is not None else None

		self.telemetry.capture(
			AgentTelemetryEvent(
				task=self.task,
				model=self.model_name,
				model_provider=self.chat_model_library,
				planner_llm=self.planner_model_name,
				max_steps=max_steps,
				max_actions_per_step=self.settings.max_actions_per_step,
				use_vision=self.settings.use_vision,
				use_validation=self.settings.validate_output,
				version=self.version,
				source=self.source,
				action_errors=self.state.history.errors(),
				action_history=action_history_data,
				urls_visited=self.state.history.urls(),
				steps=self.state.n_steps,
				total_input_tokens=self.state.history.total_input_tokens(),
				total_duration_seconds=self.state.history.total_duration_seconds(),
				success=self.state.history.is_successful(),
				final_result_response=final_result_str,
				error_message=agent_run_error,
			)
		)

	async def take_step(self) -> tuple[bool, bool]:
		"""Take a step

		Returns:
			Tuple[bool, bool]: (is_done, is_valid)
		"""
		await self.step()

		if self.state.history.is_done():
			if self.settings.validate_output:
				if not await self._validate_output():
					return True, False

			await self.log_completion()
			if self.register_done_callback:
				if inspect.iscoroutinefunction(self.register_done_callback):
					await self.register_done_callback(self.state.history)
				else:
					self.register_done_callback(self.state.history)
			return True, True

		return False, False

	# @observe(name='agent.run', ignore_output=True)
	@time_execution_async('--run')
	async def run(
		self, max_steps: int = 100, on_step_start: AgentHookFunc | None = None, on_step_end: AgentHookFunc | None = None
	) -> AgentHistoryList:
		"""Execute the task with maximum number of steps"""

		loop = asyncio.get_event_loop()
		agent_run_error: str | None = None  # Initialize error tracking variable
		self._force_exit_telemetry_logged = False  # ADDED: Flag for custom telemetry on force exit

		# Set up the  signal handler with callbacks specific to this agent
		from browser_use.utils import SignalHandler

		# Define the custom exit callback function for second CTRL+C
		def on_force_exit_log_telemetry():
			self._log_agent_event(max_steps=max_steps, agent_run_error='SIGINT: Cancelled by user')
			# NEW: Call the flush method on the telemetry instance
			if hasattr(self, 'telemetry') and self.telemetry:
				self.telemetry.flush()
			self._force_exit_telemetry_logged = True  # Set the flag

		signal_handler = SignalHandler(
			loop=loop,
			pause_callback=self.pause,
			resume_callback=self.resume,
			custom_exit_callback=on_force_exit_log_telemetry,  # Pass the new telemetrycallback
			exit_on_second_int=True,
		)
		signal_handler.register()

		try:
			self._log_agent_run()

			# Execute initial actions if provided
			if self.initial_actions:
				result = await self.multi_act(self.initial_actions, check_for_new_elements=False)
				self.state.last_result = result

			for step in range(max_steps):
				# Replace the polling with clean pause-wait
				if self.state.paused:
					await self.wait_until_resumed()
					signal_handler.reset()

				# Check if we should stop due to too many failures
				if self.state.consecutive_failures >= self.settings.max_failures:
					self.logger.error(f'❌ Stopping due to {self.settings.max_failures} consecutive failures')
					agent_run_error = f'Stopped due to {self.settings.max_failures} consecutive failures'
					break

				# Check control flags before each step
				if self.state.stopped:
					self.logger.info('🛑 Agent stopped')
					agent_run_error = 'Agent stopped programmatically'
					break

				while self.state.paused:
					await asyncio.sleep(0.2)  # Small delay to prevent CPU spinning
					if self.state.stopped:  # Allow stopping while paused
						agent_run_error = 'Agent stopped programmatically while paused'
						break

				if on_step_start is not None:
					await on_step_start(self)

				step_info = AgentStepInfo(step_number=step, max_steps=max_steps)
				await self.step(step_info)

				if on_step_end is not None:
					await on_step_end(self)

				if self.state.history.is_done():
					if self.settings.validate_output and step < max_steps - 1:
						if not await self._validate_output():
							continue

					await self.log_completion()

					# Task completed
					break
			else:
				agent_run_error = 'Failed to complete task in maximum steps'

				self.state.history.history.append(
					AgentHistory(
						model_output=None,
						result=[ActionResult(error=agent_run_error, include_in_memory=True)],
						state=BrowserStateHistory(
							url='',
							title='',
							tabs=[],
							interacted_element=[],
							screenshot=None,
						),
						metadata=None,
					)
				)

				self.logger.info(f'❌ {agent_run_error}')

			return self.state.history

		except KeyboardInterrupt:
			# Already handled by our signal handler, but catch any direct KeyboardInterrupt as well
			self.logger.info('Got KeyboardInterrupt during execution, returning current history')
			agent_run_error = 'KeyboardInterrupt'
			return self.state.history

		except Exception as e:
			self.logger.error(f'Agent run failed with exception: {e}', exc_info=True)
			agent_run_error = str(e)
			raise e

		finally:
			# Unregister signal handlers before cleanup
			signal_handler.unregister()

			if not self._force_exit_telemetry_logged:  # MODIFIED: Check the flag
				try:
					self._log_agent_event(max_steps=max_steps, agent_run_error=agent_run_error)
				except Exception as log_e:  # Catch potential errors during logging itself
					self.logger.error(f'Failed to log telemetry event: {log_e}', exc_info=True)
			else:
				# ADDED: Info message when custom telemetry for SIGINT was already logged
				self.logger.info('Telemetry for force exit (SIGINT) was logged by custom exit callback.')

			await self.close()

			if self.settings.generate_gif:
				output_path: str = 'agent_history.gif'
				if isinstance(self.settings.generate_gif, str):
					output_path = self.settings.generate_gif

				create_history_gif(task=self.task, history=self.state.history, output_path=output_path)

	# @observe(name='controller.multi_act')
	@time_execution_async('--multi_act')
	async def multi_act(
		self,
		actions: list[ActionModel],
		check_for_new_elements: bool = True,
	) -> list[ActionResult]:
		"""Execute multiple actions"""
		results = []

		cached_selector_map = await self.browser_session.get_selector_map()
		cached_path_hashes = {e.hash.branch_path_hash for e in cached_selector_map.values()}

		await self.browser_session.remove_highlights()

		for i, action in enumerate(actions):
			# DO NOT ALLOW TO CALL `done` AS A SINGLE ACTION
			if i > 0 and action.model_dump(exclude_unset=True).get('done') is not None:
				msg = f'Done action is allowed only as a single action - stopped after action {i} / {len(actions)}.'
				logger.info(msg)
				results.append(ActionResult(extracted_content=msg, include_in_memory=True, memory=msg))
				break

			if action.get_index() is not None and i != 0:
				new_browser_state_summary = await self.browser_session.get_state_summary(cache_clickable_elements_hashes=False)
				new_selector_map = new_browser_state_summary.selector_map

				# Detect index change after previous action
				orig_target = cached_selector_map.get(action.get_index())  # type: ignore
				orig_target_hash = orig_target.hash.branch_path_hash if orig_target else None
				new_target = new_selector_map.get(action.get_index())  # type: ignore
				new_target_hash = new_target.hash.branch_path_hash if new_target else None
				if orig_target_hash != new_target_hash:
					msg = f'Element index changed after action {i} / {len(actions)}, because page changed.'
					logger.info(msg)
					results.append(ActionResult(extracted_content=msg, include_in_memory=True, memory=msg))
					break

				new_path_hashes = {e.hash.branch_path_hash for e in new_selector_map.values()}
				if check_for_new_elements and not new_path_hashes.issubset(cached_path_hashes):
					# next action requires index but there are new elements on the page
					msg = f'Something new appeared after action {i} / {len(actions)}'
					logger.info(msg)
					results.append(ActionResult(extracted_content=msg, include_in_memory=True, memory=msg))
					break

			try:
				await self._raise_if_stopped_or_paused()

				result = await self.controller.act(
					action=action,
					browser_session=self.browser_session,
					file_system=self.file_system,
					page_extraction_llm=self.settings.page_extraction_llm,
					sensitive_data=self.sensitive_data,
					available_file_paths=self.settings.available_file_paths,
					context=self.context,
				)

				results.append(result)

				# Get action name from the action model
				action_data = action.model_dump(exclude_unset=True)
				action_name = next(iter(action_data.keys())) if action_data else 'unknown'
				action_params = getattr(action, action_name, '')
				self.logger.info(f'☑️ Executed action {i + 1}/{len(actions)}: {action_name}({action_params})')
				if results[-1].is_done or results[-1].error or i == len(actions) - 1:
					break

				await asyncio.sleep(self.browser_profile.wait_between_actions)
				# hash all elements. if it is a subset of cached_state its fine - else break (new elements on page)

			except asyncio.CancelledError:
				# Gracefully handle task cancellation
				self.logger.info(f'Action {i + 1} was cancelled due to Ctrl+C')
				if not results:
					# Add a result for the cancelled action
					results.append(ActionResult(error='The action was cancelled due to Ctrl+C', include_in_memory=True))
				raise InterruptedError('Action cancelled by user')

		return results

	async def _validate_output(self) -> bool:
		"""Validate the output of the last action is what the user wanted"""
		system_msg = (
			f'You are a validator of an agent who interacts with a browser. '
			f'Validate if the output of last action is what the user wanted and if the task is completed. '
			f'If the task is unclear defined, you can let it pass. But if something is missing or the image does not show what was requested dont let it pass. '
			f'Try to understand the page and help the model with suggestions like scroll, do x, ... to get the solution right. '
			f'Task to validate: {self.task}. Return a JSON object with 2 keys: is_valid and reason. '
			f'is_valid is a boolean that indicates if the output is correct. '
			f'reason is a string that explains why it is valid or not.'
			f' example: {{"is_valid": false, "reason": "The user wanted to search for "cat photos", but the agent searched for "dog photos" instead."}}'
		)

		if self.browser_context:
			browser_state_summary = await self.browser_session.get_state_summary(cache_clickable_elements_hashes=False)
			assert browser_state_summary
			content = AgentMessagePrompt(
				browser_state_summary=browser_state_summary,
				result=self.state.last_result,
				include_attributes=self.settings.include_attributes,
			)
			msg = [SystemMessage(content=system_msg), content.get_user_message(self.settings.use_vision)]
		else:
			# if no browser session, we can't validate the output
			return True

		class ValidationResult(BaseModel):
			"""
			Validation results.
			"""

			is_valid: bool
			reason: str

		validator = self.llm.with_structured_output(ValidationResult, include_raw=True)
		response: dict[str, Any] = await validator.ainvoke(msg)  # type: ignore
		parsed: ValidationResult = response['parsed']
		is_valid = parsed.is_valid
		if not is_valid:
			self.logger.info(f'❌ Validator decision: {parsed.reason}')
			msg = f'The output is not yet correct. {parsed.reason}.'
			self.state.last_result = [ActionResult(extracted_content=msg, include_in_memory=True, memory=msg)]
		else:
			self.logger.info(f'✅ Validator decision: {parsed.reason}')
		return is_valid

	async def log_completion(self) -> None:
		"""Log the completion of the task"""
		if self.state.history.is_successful():
			self.logger.info('✅ Task completed successfully')
		else:
			self.logger.info('❌ Task completed without success')

		total_tokens = self.state.history.total_input_tokens()
		self.logger.debug(f'📝 Total input tokens used (approximate): {total_tokens}')

		if self.register_done_callback:
			if inspect.iscoroutinefunction(self.register_done_callback):
				await self.register_done_callback(self.state.history)
			else:
				self.register_done_callback(self.state.history)

	async def rerun_history(
		self,
		history: AgentHistoryList,
		max_retries: int = 3,
		skip_failures: bool = True,
		delay_between_actions: float = 2.0,
	) -> list[ActionResult]:
		"""
		Rerun a saved history of actions with error handling and retry logic.

		Args:
				history: The history to replay
				max_retries: Maximum number of retries per action
				skip_failures: Whether to skip failed actions or stop execution
				delay_between_actions: Delay between actions in seconds

		Returns:
				List of action results
		"""
		# Execute initial actions if provided
		if self.initial_actions:
			result = await self.multi_act(self.initial_actions)
			self.state.last_result = result

		results = []

		for i, history_item in enumerate(history.history):
			goal = history_item.model_output.current_state.next_goal if history_item.model_output else ''
			self.logger.info(f'Replaying step {i + 1}/{len(history.history)}: goal: {goal}')

			if (
				not history_item.model_output
				or not history_item.model_output.action
				or history_item.model_output.action == [None]
			):
				self.logger.warning(f'Step {i + 1}: No action to replay, skipping')
				results.append(ActionResult(error='No action to replay'))
				continue

			retry_count = 0
			while retry_count < max_retries:
				try:
					result = await self._execute_history_step(history_item, delay_between_actions)
					results.extend(result)
					break

				except Exception as e:
					retry_count += 1
					if retry_count == max_retries:
						error_msg = f'Step {i + 1} failed after {max_retries} attempts: {str(e)}'
						self.logger.error(error_msg)
						if not skip_failures:
							results.append(ActionResult(error=error_msg))
							raise RuntimeError(error_msg)
					else:
						self.logger.warning(f'Step {i + 1} failed (attempt {retry_count}/{max_retries}), retrying...')
						await asyncio.sleep(delay_between_actions)

		return results

	async def _execute_history_step(self, history_item: AgentHistory, delay: float) -> list[ActionResult]:
		"""Execute a single step from history with element validation"""
		state = await self.browser_session.get_state_summary(cache_clickable_elements_hashes=False)
		if not state or not history_item.model_output:
			raise ValueError('Invalid state or model output')
		updated_actions = []
		for i, action in enumerate(history_item.model_output.action):
			updated_action = await self._update_action_indices(
				history_item.state.interacted_element[i],
				action,
				state,
			)
			updated_actions.append(updated_action)

			if updated_action is None:
				raise ValueError(f'Could not find matching element {i} in current page')

		result = await self.multi_act(updated_actions)

		await asyncio.sleep(delay)
		return result

	async def _update_action_indices(
		self,
		historical_element: DOMHistoryElement | None,
		action: ActionModel,  # Type this properly based on your action model
		browser_state_summary: BrowserStateSummary,
	) -> ActionModel | None:
		"""
		Update action indices based on current page state.
		Returns updated action or None if element cannot be found.
		"""
		if not historical_element or not browser_state_summary.element_tree:
			return action

		current_element = HistoryTreeProcessor.find_history_element_in_tree(
			historical_element, browser_state_summary.element_tree
		)

		if not current_element or current_element.highlight_index is None:
			return None

		old_index = action.get_index()
		if old_index != current_element.highlight_index:
			action.set_index(current_element.highlight_index)
			self.logger.info(f'Element moved in DOM, updated index from {old_index} to {current_element.highlight_index}')

		return action

	async def load_and_rerun(self, history_file: str | Path | None = None, **kwargs) -> list[ActionResult]:
		"""
		Load history from file and rerun it.

		Args:
				history_file: Path to the history file
				**kwargs: Additional arguments passed to rerun_history
		"""
		if not history_file:
			history_file = 'AgentHistory.json'
		history = AgentHistoryList.load_from_file(history_file, self.AgentOutput)
		return await self.rerun_history(history, **kwargs)

	def save_history(self, file_path: str | Path | None = None) -> None:
		"""Save the history to a file"""
		if not file_path:
			file_path = 'AgentHistory.json'
		self.state.history.save_to_file(file_path)

	async def wait_until_resumed(self):
		await self._external_pause_event.wait()

	def pause(self) -> None:
		"""Pause the agent before the next step"""
		print(
			'\n\n⏸️  Got [Ctrl+C], paused the agent and left the browser open.\n\tPress [Enter] to resume or [Ctrl+C] again to quit.'
		)
		self.state.paused = True
		self._external_pause_event.clear()

		# Task paused

		# The signal handler will handle the asyncio pause logic for us
		# No need to duplicate the code here

	def resume(self) -> None:
		"""Resume the agent"""
		print('----------------------------------------------------------------------')
		print('▶️  Got Enter, resuming agent execution where it left off...\n')
		self.state.paused = False
		self._external_pause_event.set()

		# Task resumed

		# The signal handler should have already reset the flags
		# through its reset() method when called from run()

		# playwright browser is always immediately killed by the first Ctrl+C (no way to stop that)
		# so we need to restart the browser if user wants to continue
		if self.browser:
			self.logger.info('🌎 Restarting/reconnecting to browser...')
			loop = asyncio.get_event_loop()
			loop.create_task(self.browser._init())
			loop.create_task(asyncio.sleep(5))

	def stop(self) -> None:
		"""Stop the agent"""
		self.logger.info('⏹️ Agent stopping')
		self.state.stopped = True

		# Task stopped

	def _convert_initial_actions(self, actions: list[dict[str, dict[str, Any]]]) -> list[ActionModel]:
		"""Convert dictionary-based actions to ActionModel instances"""
		converted_actions = []
		action_model = self.ActionModel
		for action_dict in actions:
			# Each action_dict should have a single key-value pair
			action_name = next(iter(action_dict))
			params = action_dict[action_name]

			# Get the parameter model for this action from registry
			action_info = self.controller.registry.registry.actions[action_name]
			param_model = action_info.param_model

			# Create validated parameters using the appropriate param model
			validated_params = param_model(**params)

			# Create ActionModel instance with the validated parameters
			action_model = self.ActionModel(**{action_name: validated_params})
			converted_actions.append(action_model)

		return converted_actions

	def _verify_and_setup_llm(self) -> bool:
		"""
		Verify that the LLM API keys are setup and the LLM API is responding properly.
		Also handles tool calling method detection if in auto mode.
		"""
		self.tool_calling_method = self._set_tool_calling_method()

		# Skip verification if already done
		if getattr(self.llm, '_verified_api_keys', None) is True or SKIP_LLM_API_KEY_VERIFICATION:
			self.llm._verified_api_keys = True
			return True

	async def _run_planner(self) -> str | None:
		"""Run the planner to analyze state and suggest next steps"""
		# Skip planning if no planner_llm is set
		if not self.settings.planner_llm:
			return None

		# Get current state to filter actions by page
		page = await self.browser_session.get_current_page()

		# Get all standard actions (no filter) and page-specific actions
		standard_actions = self.controller.registry.get_prompt_description()  # No page = system prompt actions
		page_actions = self.controller.registry.get_prompt_description(page)  # Page-specific actions

		# Combine both for the planner
		all_actions = standard_actions
		if page_actions:
			all_actions += '\n' + page_actions

		# Create planner message history using full message history with all available actions
		planner_messages = [
			PlannerPrompt(all_actions).get_system_message(
				is_planner_reasoning=self.settings.is_planner_reasoning,
				extended_planner_system_prompt=self.settings.extend_planner_system_message,
			),
			*self._message_manager.get_messages()[1:],  # Use full message history except the first
		]

		if not self.settings.use_vision_for_planner and self.settings.use_vision:
			last_state_message: HumanMessage = planner_messages[-1]
			# remove image from last state message
			new_msg = ''
			if isinstance(last_state_message.content, list):
				for msg in last_state_message.content:
					if msg['type'] == 'text':  # type: ignore
						new_msg += msg['text']  # type: ignore
					elif msg['type'] == 'image_url':  # type: ignore
						continue  # type: ignore
			else:
				new_msg = last_state_message.content

			planner_messages[-1] = HumanMessage(content=new_msg)

		planner_messages = convert_input_messages(planner_messages, self.planner_model_name)

		# Get planner output
		try:
			response = await self.settings.planner_llm.ainvoke(planner_messages)
		except Exception as e:
			self.logger.error(f'Failed to invoke planner: {str(e)}')
<<<<<<< HEAD
			raise LLMException(401, 'LLM API call failed' + str(e)) from e
=======
			# Extract status code if available (e.g., from HTTP exceptions)
			status_code = getattr(e, 'status_code', None) or getattr(e, 'code', None) or 500
			error_msg = f'Planner LLM API call failed: {type(e).__name__}: {str(e)}'
			raise LLMException(status_code, error_msg) from e
>>>>>>> 79ca05f5

		plan = str(response.content)
		# if deepseek-reasoner, remove think tags
		if self.planner_model_name and (
			'deepseek-r1' in self.planner_model_name or 'deepseek-reasoner' in self.planner_model_name
		):
			plan = self._remove_think_tags(plan)
		try:
			plan_json = json.loads(plan)
			self.logger.info(f'Planning Analysis:\n{json.dumps(plan_json, indent=4)}')
		except json.JSONDecodeError:
			self.logger.info(f'Planning Analysis:\n{plan}')
		except Exception as e:
			self.logger.debug(f'Error parsing planning analysis: {e}')
			self.logger.info(f'Plan: {plan}')

		return plan

	@property
	def message_manager(self) -> MessageManager:
		return self._message_manager

	async def close(self):
		"""Close all resources"""
		try:
			# First close browser resources
			await self.browser_session.stop()

			# Force garbage collection
			gc.collect()

		except Exception as e:
			self.logger.error(f'Error during cleanup: {e}')

	async def _update_action_models_for_page(self, page) -> None:
		"""Update action models with page-specific actions"""
		# Create new action model with current page's filtered actions
		self.ActionModel = self.controller.registry.create_action_model(page=page)
		# Update output model with the new actions
		self.AgentOutput = AgentOutput.type_with_custom_actions(self.ActionModel)

		# Update done action model too
		self.DoneActionModel = self.controller.registry.create_action_model(include_actions=['done'], page=page)
		self.DoneAgentOutput = AgentOutput.type_with_custom_actions(self.DoneActionModel)<|MERGE_RESOLUTION|>--- conflicted
+++ resolved
@@ -173,11 +173,8 @@
 		enable_memory: bool = True,
 		memory_config: MemoryConfig | None = None,
 		source: str | None = None,
-<<<<<<< HEAD
 		file_system_path: str | None = None,
-=======
 		task_id: str | None = None,
->>>>>>> 79ca05f5
 	):
 		if page_extraction_llm is None:
 			page_extraction_llm = llm
@@ -1135,14 +1132,10 @@
 				response = {'raw': output, 'parsed': None}
 			except Exception as e:
 				self.logger.error(f'Failed to invoke model: {str(e)}')
-<<<<<<< HEAD
-				raise LLMException(401, 'LLM API call failed' + str(e)) from e
-=======
 				# Extract status code if available (e.g., from HTTP exceptions)
 				status_code = getattr(e, 'status_code', None) or getattr(e, 'code', None) or 500
 				error_msg = f'LLM API call failed: {type(e).__name__}: {str(e)}'
 				raise LLMException(status_code, error_msg) from e
->>>>>>> 79ca05f5
 			# TODO: currently invoke does not return reasoning_content, we should override invoke
 			output.content = self._remove_think_tags(str(output.content))
 			try:
@@ -1929,14 +1922,10 @@
 			response = await self.settings.planner_llm.ainvoke(planner_messages)
 		except Exception as e:
 			self.logger.error(f'Failed to invoke planner: {str(e)}')
-<<<<<<< HEAD
-			raise LLMException(401, 'LLM API call failed' + str(e)) from e
-=======
 			# Extract status code if available (e.g., from HTTP exceptions)
 			status_code = getattr(e, 'status_code', None) or getattr(e, 'code', None) or 500
 			error_msg = f'Planner LLM API call failed: {type(e).__name__}: {str(e)}'
 			raise LLMException(status_code, error_msg) from e
->>>>>>> 79ca05f5
 
 		plan = str(response.content)
 		# if deepseek-reasoner, remove think tags
